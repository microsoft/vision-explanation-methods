--- conflicted
+++ resolved
@@ -173,15 +173,10 @@
     # run the main function for saliency map generation
     # in the case of just a single item in photo
     res2 = dr.get_drise_saliency_map(imagelocation=imgpath2,
-<<<<<<< HEAD
                                      model=PytorchDRiseWrapper(
                                           model=model,
                                           number_of_classes=87),
-                                     numclasses=87,
-=======
-                                     model=None,
-                                     numclasses=90,
->>>>>>> 45a736ad
+                                     numclasses=5, 
                                      savename=savepath2,
                                      max_figures=2)
 
