--- conflicted
+++ resolved
@@ -175,13 +175,8 @@
     res2 = dr.get_drise_saliency_map(imagelocation=imgpath2,
                                      model=PytorchDRiseWrapper(
                                           model=model,
-<<<<<<< HEAD
-                                          number_of_classes=87),
-                                     numclasses=87,
-=======
                                           number_of_classes=5),
                                      numclasses=5,
->>>>>>> 2facb22e
                                      savename=savepath2,
                                      max_figures=2)
 
