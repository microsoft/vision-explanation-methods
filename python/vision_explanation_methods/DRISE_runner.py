--- conflicted
+++ resolved
@@ -9,30 +9,13 @@
 import torchvision
 import torchvision.models.detection as detection
 from captum.attr import visualization as viz
-<<<<<<< HEAD
-
-import numpy
-import matplotlib
-import matplotlib.pyplot as plt
-from matplotlib import patches
-import PIL.Image as Image
-
-import os
-import argparse
-
-from typing import Tuple, Optional, List
-=======
 from matplotlib import patches
 from torchvision import transforms as T
 from torchvision.models.detection.faster_rcnn import FastRCNNPredictor
->>>>>>> 0f9d91c8
 
 from .explanations import common as od_common
-<<<<<<< HEAD
-=======
 from .explanations import drise
 
->>>>>>> 0f9d91c8
 
 class PytorchFasterRCNNWrapper(od_common.GeneralObjectDetectionModelWrapper):
     """Wraps a PytorchFasterRCNN model with a predict API function for object detection.
