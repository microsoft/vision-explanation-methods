--- conflicted
+++ resolved
@@ -137,7 +137,6 @@
 
     test_image = Image.open(image_open_pointer).convert('RGB')
 
-<<<<<<< HEAD
     detections = model.predict(
         T.ToTensor()(test_image).unsqueeze(0).to(device))
     
@@ -145,23 +144,6 @@
     print(detections)
     print("img_vision expl methods")
     print(str(test_image))
-
-    saliency_scores = drise.DRISE_saliency(
-        model=model,
-        # Repeated the tensor to test batching
-        image_tensor=T.ToTensor()(test_image).unsqueeze(0).to(device),
-        target_detections=detections,
-        # This is how many masks to run -
-        # more is slower but gives higher quality mask.
-        number_of_masks=nummasks,
-        mask_padding=maskpadding,
-        device=device,
-        # This is the resolution of the random masks.
-        # High resolutions will give finer masks, but more need to be run.
-        mask_res=maskres,
-        verbose=True  # Turns progress bar on/off.
-    )
-=======
     if isinstance(model, MLflowDRiseWrapper):
         x, y = test_image.size
         imgio = BytesIO()
@@ -208,7 +190,6 @@
             mask_res=maskres,
             verbose=True  # Turns progress bar on/off.
         )
->>>>>>> 2facb22e
 
     print("calculated saliency scores")
 
@@ -222,14 +203,8 @@
     print("filtered")
 
     num_detections = len(saliency_scores)
-<<<<<<< HEAD
-
-    if num_detections == 0:  # If no objects have been detected...
-        print("no images found")
-=======
     if num_detections == 0:
         print("No detections found. Saving empty figure.")
->>>>>>> 2facb22e
         fail = Image.new('RGB', (100, 100))
         fail = fail.save(savename)
         return None, None, None
